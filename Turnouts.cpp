--- conflicted
+++ resolved
@@ -209,16 +209,7 @@
 #endif
     return tt;
   }
-<<<<<<< HEAD
-=======
-#endif
-  // Display, on the specified stream, the current state of the turnout (1=thrown or 0=closed).
-  /* static */ void Turnout::printState(uint16_t id, Print *stream) {
-    Turnout *tt = get(id);
-    if (tt) tt->printState(stream);
-  }
->>>>>>> 92591c8a
-
+#endif
 
 /*************************************************************************************
  * ServoTurnout - Turnout controlled by servo device.
