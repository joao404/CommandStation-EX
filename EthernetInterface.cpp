--- conflicted
+++ resolved
@@ -52,15 +52,6 @@
 {
     byte mac[6];
     DCCTimer::getSimulatedMacAddress(mac);
-<<<<<<< HEAD
-    DIAG(F("+++++ Ethernet Setup. Simulatd mac="));
-    for (byte i=0;i<sizeof(mac); i++) {
-        StringFormatter.send(diagSerial,F("%s%x:"),mac[i] < 0x10 ? "0" : "", mac[i]);
-    }
-    DIAG(F(""));
-    
-=======
->>>>>>> 85a2b923
     connected=false;
    
     #ifdef IP_ADDRESS
@@ -68,29 +59,17 @@
     #else
     if (Ethernet.begin(mac) == 0)
     {
-<<<<<<< HEAD
-        DIAG(F("begin FAILED"));
-=======
         DIAG(F("Ethernet.begin FAILED"));
->>>>>>> 85a2b923
         return;
     } 
     #endif
     DIAG(F("begin OK."));
      if (Ethernet.hardwareStatus() == EthernetNoHardware) {
-<<<<<<< HEAD
-      DIAG(F("shield not found"));
-      return;
-    }
-    if (Ethernet.linkStatus() == LinkOFF) {
-      DIAG(F("cable not connected"));
-=======
       DIAG(F("Ethernet shield not found"));
       return;
     }
     if (Ethernet.linkStatus() == LinkOFF) {
       DIAG(F("Ethernet cable not connected"));
->>>>>>> 85a2b923
       return;
     }
     
@@ -154,11 +133,7 @@
             {
                 // On accept() the EthernetServer doesn't track the client anymore
                 // so we store it in our client array
-<<<<<<< HEAD
-                if (Diag::ETHERNET) DIAG(F("%d"),socket);
-=======
                 if (Diag::ETHERNET) DIAG(F("Socket %d"),socket);
->>>>>>> 85a2b923
                 clients[socket] = client;
                 break;
             }
@@ -173,19 +148,11 @@
         
         int available=clients[socket].available();
         if (available > 0) {
-<<<<<<< HEAD
-            if (Diag::ETHERNET)  DIAG(F("Ethernet: available socket=%d,avail=%d,count="), socket, available);
-            // read bytes from a client
-            int count = clients[socket].read(buffer, MAX_ETH_BUFFER);
-            buffer[count] = '\0'; // terminate the string properly
-            if (Diag::ETHERNET) DIAG(F("%d:%e"), socket,buffer);
-=======
             if (Diag::ETHERNET)  DIAG(F("Ethernet: available socket=%d,avail=%d"), socket, available);
             // read bytes from a client
             int count = clients[socket].read(buffer, MAX_ETH_BUFFER);
             buffer[count] = '\0'; // terminate the string properly
             if (Diag::ETHERNET) DIAG(F(",count=%d:%e"), socket,buffer);
->>>>>>> 85a2b923
             // execute with data going directly back
             outboundRing->mark(socket); 
             CommandDistributor::parse(socket,buffer,outboundRing);
@@ -199,11 +166,7 @@
    for (int socket = 0; socket<MAX_SOCK_NUM; socket++) {
      if (clients[socket] && !clients[socket].connected()) {
       clients[socket].stop();
-<<<<<<< HEAD
-      if (Diag::ETHERNET)  DIAG(F("Ethernet: disconnect %d"), socket);             
-=======
       if (Diag::ETHERNET)  DIAG(F("Ethernet: disconnect %d "), socket);             
->>>>>>> 85a2b923
      }
     }
     
