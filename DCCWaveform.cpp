/*
 *  © 2020, Chris Harlow. All rights reserved.
 *  
 *  This file is part of Asbelos DCC API
 *
 *  This is free software: you can redistribute it and/or modify
 *  it under the terms of the GNU General Public License as published by
 *  the Free Software Foundation, either version 3 of the License, or
 *  (at your option) any later version.
 *
 *  It is distributed in the hope that it will be useful,
 *  but WITHOUT ANY WARRANTY; without even the implied warranty of
 *  MERCHANTABILITY or FITNESS FOR A PARTICULAR PURPOSE.  See the
 *  GNU General Public License for more details.
 *
 *  You should have received a copy of the GNU General Public License
 *  along with CommandStation.  If not, see <https://www.gnu.org/licenses/>.
 */
#include <Arduino.h>
#include "Hardware.h"
#include "DCCWaveform.h"
#include "DIAG.h"

DCCWaveform  DCCWaveform::mainTrack(PREAMBLE_BITS_MAIN, true,  (int)(MAIN_MAX_MILLIAMPS / MAIN_SENSE_FACTOR));
DCCWaveform  DCCWaveform::progTrack(PREAMBLE_BITS_PROG, false, (int)(PROG_MAX_MILLIAMPS / PROG_SENSE_FACTOR));

const int ACK_MIN_PULSE_RAW=65 / PROG_SENSE_FACTOR;

bool DCCWaveform::progTrackSyncMain=false; 

void DCCWaveform::begin() {
  Hardware::init();
  Hardware::setCallback(58, interruptHandler);
  mainTrack.beginTrack();
  progTrack.beginTrack();
}

void DCCWaveform::loop() {
  mainTrack.checkPowerOverload();
  progTrack.checkPowerOverload();
}


// static //
void DCCWaveform::interruptHandler() {
  // call the timer edge sensitive actions for progtrack and maintrack
  bool mainCall2 = mainTrack.interrupt1();
  bool progCall2 = progTrack.interrupt1();

  // call (if necessary) the procs to get the current bits
  // these must complete within 50microsecs of the interrupt
  // but they are only called ONCE PER BIT TRANSMITTED
  // after the rising edge of the signal
  if (mainCall2) mainTrack.interrupt2();
  if (progCall2) progTrack.interrupt2();
}


// An instance of this class handles the DCC transmissions for one track. (main or prog)
// Interrupts are marshalled via the statics.
// A track has a current transmit buffer, and a pending buffer.
// When the current buffer is exhausted, either the pending buffer (if there is one waiting) or an idle buffer.


// This bitmask has 9 entries as each byte is trasmitted as a zero + 8 bits.
const byte bitMask[] = {0x00, 0x80, 0x40, 0x20, 0x10, 0x08, 0x04, 0x02, 0x01};


DCCWaveform::DCCWaveform( byte preambleBits, bool isMain, int rawCurrentTrip) {
  // establish appropriate pins
  rawCurrentTripValue=rawCurrentTrip;
  isMainTrack = isMain;
  packetPending = false;
  memcpy(transmitPacket, idlePacket, sizeof(idlePacket));
  state = 0;
  // The +1 below is to allow the preamble generator to create the stop bit
  // fpr the previous packet. 
  requiredPreambles = preambleBits+1;  
  bytes_sent = 0;
  bits_sent = 0;
  sampleDelay = 0;
  lastSampleTaken = millis();
  ackPending=false;    
}
void DCCWaveform::beginTrack() {
  setPowerMode(POWERMODE::ON);
   
}

POWERMODE DCCWaveform::getPowerMode() {
  return powerMode;
}

void DCCWaveform::setPowerMode(POWERMODE mode) {
  powerMode = mode;
  bool ison = (mode == POWERMODE::ON);
  Hardware::setPower(isMainTrack, ison);
  Hardware::setBrake(isMainTrack, !ison);
  if (mode == POWERMODE::ON) delay(200);
}


void DCCWaveform::checkPowerOverload() {
  
  if (millis() - lastSampleTaken  < sampleDelay) return;
  lastSampleTaken = millis();
  int tripValue= rawCurrentTripValue;
  if (!isMainTrack && (ackPending || progTrackSyncMain))   tripValue=ACK_CURRENT_TRIP;
  
  switch (powerMode) {
    case POWERMODE::OFF:
      sampleDelay = POWER_SAMPLE_OFF_WAIT;
      break;
    case POWERMODE::ON:
      // Check current
<<<<<<< HEAD
      lastCurrent = Hardware::getCurrentRaw(isMainTrack);
      if (lastCurrent <= tripValue)  sampleDelay = POWER_SAMPLE_ON_WAIT;
      else {
        setPowerMode(POWERMODE::OVERLOAD);
        unsigned int mA=Hardware::getCurrentMilliamps(isMainTrack,lastCurrent);
        unsigned int maxmA=Hardware::getCurrentMilliamps(isMainTrack,tripValue);
        DIAG(F("\n*** %S TRACK POWER OVERLOAD current=%d max=%d ***\n"), isMainTrack ? F("MAIN") : F("PROG"), mA, maxmA);
        sampleDelay = POWER_SAMPLE_OVERLOAD_WAIT;
=======
      lastCurrent = Hardware::getCurrentMilliamps(isMainTrack);
      if (lastCurrent < POWER_SAMPLE_MAX) {
        sampleDelay = POWER_SAMPLE_ON_WAIT;
	if(power_good_counter<100) {
	    power_good_counter++;
	} else {
	    if (power_sample_overload_wait>POWER_SAMPLE_OVERLOAD_WAIT)
		power_sample_overload_wait=POWER_SAMPLE_OVERLOAD_WAIT;
	}
      } else {
        setPowerMode(POWERMODE::OVERLOAD);
        DIAG(F("\n*** %S TRACK POWER OVERLOAD current=%d max=%d offtime=%l ***\n"), isMainTrack ? F("MAIN") : F("PROG"), lastCurrent, POWER_SAMPLE_MAX, power_sample_overload_wait);
	power_good_counter=0;
        sampleDelay = power_sample_overload_wait;
	power_sample_overload_wait *= 4;
>>>>>>> 0583fac4
      }
      break;
    case POWERMODE::OVERLOAD:
      // Try setting it back on after the OVERLOAD_WAIT
      setPowerMode(POWERMODE::ON);
      sampleDelay = POWER_SAMPLE_ON_WAIT;
      break;
    default:
      sampleDelay = 999; // cant get here..meaningless statement to avoid compiler warning.
  }
}





// process time-edge sensitive part of interrupt
// return true if second level required
bool DCCWaveform::interrupt1() {
  // NOTE: this must consume transmission buffers even if the power is off
  // otherwise can cause hangs in main loop waiting for the pendingBuffer.
  switch (state) {
    case 0:  // start of bit transmission
      setSignal(HIGH);
      state = 1;
      return true; // must call interrupt2 to set currentBit

    case 1:  // 58us after case 0
      if (currentBit) {
        setSignal(LOW);
        state = 0;
      }
      else state = 2;
      break;
    case 2:  // 116us after case 0
      setSignal(LOW);
      state = 3;
      break;
    case 3:  // finished sending zero bit
      state = 0;
      break;
  }

  // ACK check is prog track only and will only be checked if 
  // this is not case(0) which needs  relatively expensive packet change code to be called.
  if (ackPending) checkAck();

  return false;

}

void DCCWaveform::setSignal(bool high) {
  if (progTrackSyncMain) {
    if (!isMainTrack) return; // ignore PROG track waveform while in sync
    // set both tracks to same signal
    Hardware::setSignal(true, high);
    Hardware::setSignal(false, high);
    return;     
  }
  Hardware::setSignal(isMainTrack,high);
}
      
void DCCWaveform::interrupt2() {
  // set currentBit to be the next bit to be sent.

  if (remainingPreambles > 0 ) {
    currentBit = true;
    remainingPreambles--;
    return;
  }

  // beware OF 9-BIT MASK  generating a zero to start each byte
  currentBit = transmitPacket[bytes_sent] & bitMask[bits_sent];
  bits_sent++;

  // If this is the last bit of a byte, prepare for the next byte

  if (bits_sent == 9) { // zero followed by 8 bits of a byte
    //end of Byte
    bits_sent = 0;
    bytes_sent++;
    // if this is the last byte, prepere for next packet
    if (bytes_sent >= transmitLength) {
      // end of transmission buffer... repeat or switch to next message
      bytes_sent = 0;
      remainingPreambles = requiredPreambles;

      if (transmitRepeats > 0) {
        transmitRepeats--;
      }
      else if (packetPending) {
        // Copy pending packet to transmit packet
        for (int b = 0; b < pendingLength; b++) transmitPacket[b] = pendingPacket[b];
        transmitLength = pendingLength;
        transmitRepeats = pendingRepeats;
        packetPending = false;
        sentResetsSincePacket=0;
      }
      else {
        // Fortunately reset and idle packets are the same length
        memcpy( transmitPacket, isMainTrack ? idlePacket : resetPacket, sizeof(idlePacket));
        transmitLength = sizeof(idlePacket);
        transmitRepeats = 0;
        if (sentResetsSincePacket<250) sentResetsSincePacket++;
      }
    }
  }  
}



// Wait until there is no packet pending, then make this pending
void DCCWaveform::schedulePacket(const byte buffer[], byte byteCount, byte repeats) {
  if (byteCount >= MAX_PACKET_SIZE) return; // allow for chksum
  while (packetPending);

  byte checksum = 0;
  for (int b = 0; b < byteCount; b++) {
    checksum ^= buffer[b];
    pendingPacket[b] = buffer[b];
  }
  pendingPacket[byteCount] = checksum;
  pendingLength = byteCount + 1;
  pendingRepeats = repeats;
  packetPending = true;
  sentResetsSincePacket=0;
}

int DCCWaveform::getLastCurrent() {
   return lastCurrent;
}

// Operations applicable to PROG track ONLY.
// (yes I know I could have subclassed the main track but...) 

void DCCWaveform::setAckBaseline(bool debug) {
      if (isMainTrack) return; 
      ackThreshold=Hardware::getCurrentRaw(false) + ACK_MIN_PULSE_RAW;
      if (debug) DIAG(F("\nACK-BASELINE %d/%dmA"),ackThreshold,Hardware::getCurrentMilliamps(false,ackThreshold));
}

void DCCWaveform::setAckPending(bool debug) {
      if (isMainTrack) return; 
      (void)debug;
      ackMaxCurrent=0;
      ackPulseStart=0;
      ackPulseDuration=0;
      ackDetected=false;
      ackCheckStart=millis();
      ackPending=true;  // interrupt routines will now take note
}

byte DCCWaveform::getAck(bool debug) {
      if (ackPending) return (2);  // still waiting
      if (debug) DIAG(F("\nACK-%S after %dmS max=%d/%dmA pulse=%duS"),ackDetected?F("OK"):F("FAIL"), ackCheckDuration, 
           ackMaxCurrent,Hardware::getCurrentMilliamps(false,ackMaxCurrent), ackPulseDuration);
      if (ackDetected) return (1); // Yes we had an ack
      return(0);  // pending set off but not detected means no ACK.   
}

void DCCWaveform::checkAck() {
    // This function operates in interrupt() time so must be fast and can't DIAG 
    
    if (sentResetsSincePacket > 6) {  //ACK timeout
        ackCheckDuration=millis()-ackCheckStart;
        ackPending = false;
        return; 
    }
      
    lastCurrent=Hardware::getCurrentRaw(false);
    if (lastCurrent > ackMaxCurrent) ackMaxCurrent=lastCurrent;
    // An ACK is a pulse lasting between MIN_ACK_PULSE_DURATION and MAX_ACK_PULSE_DURATION uSecs (refer @haba)
        
    if (lastCurrent>ackThreshold) {
       if (ackPulseStart==0) ackPulseStart=micros();    // leading edge of pulse detected
       return;
    }
    
    // not in pulse
    if (ackPulseStart==0) return; // keep waiting for leading edge 
    
    // detected trailing edge of pulse
    ackPulseDuration=micros()-ackPulseStart;
               
    if (ackPulseDuration>=MIN_ACK_PULSE_DURATION && ackPulseDuration<=MAX_ACK_PULSE_DURATION) {
        ackCheckDuration=millis()-ackCheckStart;
        ackDetected=true;
        ackPending=false;
        transmitRepeats=0;  // shortcut remaining repeat packets 
        return;  // we have a genuine ACK result
    }      
    ackPulseStart=0;  // We have detected a too-short or too-long pulse so ignore and wait for next leading edge 
}<|MERGE_RESOLUTION|>--- conflicted
+++ resolved
@@ -113,32 +113,21 @@
       break;
     case POWERMODE::ON:
       // Check current
-<<<<<<< HEAD
       lastCurrent = Hardware::getCurrentRaw(isMainTrack);
-      if (lastCurrent <= tripValue)  sampleDelay = POWER_SAMPLE_ON_WAIT;
-      else {
+      if (lastCurrent <= tripValue) {
+        sampleDelay = POWER_SAMPLE_ON_WAIT;
+	if(power_good_counter<100)
+	  power_good_counter++;
+	else
+	  if (power_sample_overload_wait>POWER_SAMPLE_OVERLOAD_WAIT) power_sample_overload_wait=POWER_SAMPLE_OVERLOAD_WAIT;
+      } else {
         setPowerMode(POWERMODE::OVERLOAD);
         unsigned int mA=Hardware::getCurrentMilliamps(isMainTrack,lastCurrent);
         unsigned int maxmA=Hardware::getCurrentMilliamps(isMainTrack,tripValue);
-        DIAG(F("\n*** %S TRACK POWER OVERLOAD current=%d max=%d ***\n"), isMainTrack ? F("MAIN") : F("PROG"), mA, maxmA);
-        sampleDelay = POWER_SAMPLE_OVERLOAD_WAIT;
-=======
-      lastCurrent = Hardware::getCurrentMilliamps(isMainTrack);
-      if (lastCurrent < POWER_SAMPLE_MAX) {
-        sampleDelay = POWER_SAMPLE_ON_WAIT;
-	if(power_good_counter<100) {
-	    power_good_counter++;
-	} else {
-	    if (power_sample_overload_wait>POWER_SAMPLE_OVERLOAD_WAIT)
-		power_sample_overload_wait=POWER_SAMPLE_OVERLOAD_WAIT;
-	}
-      } else {
-        setPowerMode(POWERMODE::OVERLOAD);
-        DIAG(F("\n*** %S TRACK POWER OVERLOAD current=%d max=%d offtime=%l ***\n"), isMainTrack ? F("MAIN") : F("PROG"), lastCurrent, POWER_SAMPLE_MAX, power_sample_overload_wait);
+        DIAG(F("\n*** %S TRACK POWER OVERLOAD current=%d max=%d  offtime=%l ***\n"), isMainTrack ? F("MAIN") : F("PROG"), mA, maxmA, power_sample_overload_wait);
 	power_good_counter=0;
         sampleDelay = power_sample_overload_wait;
-	power_sample_overload_wait *= 4;
->>>>>>> 0583fac4
+	power_sample_overload_wait *= 2;
       }
       break;
     case POWERMODE::OVERLOAD:
