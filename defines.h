--- conflicted
+++ resolved
@@ -55,14 +55,11 @@
 // WIFI_ON: All prereqs for running with WIFI are met
 // Note: WIFI_CHANNEL may not exist in early config.h files so is added here if needed.
 
-<<<<<<< HEAD
-#if ENABLE_WIFI && (defined(ARDUINO_AVR_MEGA) || defined(ARDUINO_AVR_MEGA2560) || defined(ARDUINO_SAMD_ZERO)  || defined(TEENSYDUINO) || defined(ESP_FAMILY))
-=======
-#if (defined(ARDUINO_AVR_MEGA) || defined(ARDUINO_AVR_MEGA2560) || defined(ARDUINO_SAMD_ZERO)  || defined(TEENSYDUINO))
+#if (defined(ARDUINO_AVR_MEGA) || defined(ARDUINO_AVR_MEGA2560) || defined(ARDUINO_SAMD_ZERO)  || defined(TEENSYDUINO) || defined(ESP_FAMILY))
  #define BIG_RAM
 #endif 
+
 #if ENABLE_WIFI && defined(BIG_RAM)
->>>>>>> d7fd9e15
 #define WIFI_ON true
 #ifndef WIFI_CHANNEL
 #define WIFI_CHANNEL 1
