--- conflicted
+++ resolved
@@ -49,13 +49,10 @@
 #include "Outputs.h"
 #include "RMFT.h"
 
-<<<<<<< HEAD
 // not yet in this branch
 //#if __has_include ( "myAutomation.h")
 //  #include "RMFT.h"
 //  #define RMFT_ACTIVE
 //#endif
-=======
->>>>>>> d7fd9e15
     
 #endif