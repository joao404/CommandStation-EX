--- conflicted
+++ resolved
@@ -1,9 +1,6 @@
 #ifndef version_h
 #define version_h
 
-<<<<<<< HEAD
-#define VERSION "3.0.1"
-=======
 #include "StringFormatter.h"
 
 // const char VERSION[] PROGMEM ="0.2.0";
@@ -12,6 +9,5 @@
 //  <W addr> command to write loco address and clear consist 
 //  <R> command will allow for consist address
 //  Startup commands implemented
->>>>>>> f646f12c
 
 #endif