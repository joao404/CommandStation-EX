--- conflicted
+++ resolved
@@ -3,13 +3,9 @@
 
 #include "StringFormatter.h"
 
-<<<<<<< HEAD
-#define VERSION "3.1.5"
-// 3.1.6 Make output ID two bytes (reserved version number for that merge/branch)
-=======
+
 #define VERSION "3.1.6"
-// 3.1.6 Make output ID two bytes
->>>>>>> 8f1ed21a
+// 3.1.6 Make output ID two bytes and guess format/size of registered outputs found in EEPROM
 // 3.1.5 Fix LCD corruption on power-up
 // 3.1.4 Refactor OLED and LCD drivers and remove unused code
 // 3.1.3 Add a loop delay to give more time for sensing an Ethernet cable connection
