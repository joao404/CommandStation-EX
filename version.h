#ifndef version_h
#define version_h

#include "StringFormatter.h"


<<<<<<< HEAD
#define VERSION "3.1.7"
// 3.1.7 Bugfix: Unknown locos should have speed forward 
=======
#define VERSION "3.1.7 draft"
// 3.1.7 Major functional and non-functional changes.
//       New HAL added for I/O (digital and analogue inputs and outputs, servos etc).
//         Support for MCP23008, MCP23017 and PCF9584 I2C GPIO Extender modules.
//         Support for PCA9685 PWM (servo) control modules.
//         Support for analogue inputs on Arduino pins and on ADS111x I2C modules.
//         Support for MP3 sound playback via DFPlayer module.
//         Support for HC-SR04 Ultrasonic range sensor module.
//         Support for VL53L0X Laser range sensor module (Time-Of-Flight).
//       Native non-blocking I2C drivers for AVR and Nano architectures (fallback
//       to blocking Wire library for other platforms).
//       EEPROM layout change - deletes EEPROM contents on first start following upgrade.
//       New EX-RAIL automation capability.
//       Turnout class revised to expand turnout capabilities, new commands added.
//       Output class now allows ID > 255.
//       Configuration options to globally flip polarity of DCC Accessory states when driven
//       from <a> command and <T> command.
//       Increased use of display for showing loco decoder programming information.
//       ...
>>>>>>> 055bc7bf
// 3.1.6 Make output ID two bytes and guess format/size of registered outputs found in EEPROM
// 3.1.5 Fix LCD corruption on power-up
// 3.1.4 Refactor OLED and LCD drivers and remove unused code
// 3.1.3 Add a loop delay to give more time for sensing an Ethernet cable connection
// 3.1.2 Eliminate wait after write when prog is joined or prog power is off
// 3.1.1 SH1106 OLED Display Offset Fix
// 3.0.16 Ignore CV1 bit 7 read rejected by decoder when identifying loco id.  
// 3.0.15 only send function commands once, not 4 times
// 3.0.14 gap in ack tolerant fix,  prog track power management over join fix. 
// 3.0.13 Functions>127 fix
// 3.0.12 Fix HOSTNAME function for STA mode for WiFi
// 3.0.11 28 speedstep support
// 3.0.10 Teensy Support
// 3.0.9 rearranges serial newlines for the benefit of JMRI.
// 3.0.8 Includes <* *> wraps around DIAGs for the benefit of JMRI.
// 3.0.7 Includes merge from assortedBits (many changes) and ACK manager change for lazy decoders
// 3.0.6 Includes:
// Fix Bug that did not let us transmit 5 byte sized packets like PoM
// 3.0.5 Includes:
// Fix Fn Key startup with loco ID and fix state change for F16-28
// 3.0.4 Includes:
// Wifi startup bugfixes
// 3.0.3 Includes:
//  <W addr> command to write loco address and clear consist 
//  <R> command will allow for consist address
//  Startup commands implemented

#endif<|MERGE_RESOLUTION|>--- conflicted
+++ resolved
@@ -3,13 +3,8 @@
 
 #include "StringFormatter.h"
 
-
-<<<<<<< HEAD
-#define VERSION "3.1.7"
-// 3.1.7 Bugfix: Unknown locos should have speed forward 
-=======
-#define VERSION "3.1.7 draft"
-// 3.1.7 Major functional and non-functional changes.
+#define VERSION "3.2.0"
+// 3.2.0 Major functional and non-functional changes.
 //       New HAL added for I/O (digital and analogue inputs and outputs, servos etc).
 //         Support for MCP23008, MCP23017 and PCF9584 I2C GPIO Extender modules.
 //         Support for PCA9685 PWM (servo) control modules.
@@ -27,7 +22,7 @@
 //       from <a> command and <T> command.
 //       Increased use of display for showing loco decoder programming information.
 //       ...
->>>>>>> 055bc7bf
+// 3.1.7 Bugfix: Unknown locos should have speed forward 
 // 3.1.6 Make output ID two bytes and guess format/size of registered outputs found in EEPROM
 // 3.1.5 Fix LCD corruption on power-up
 // 3.1.4 Refactor OLED and LCD drivers and remove unused code
