--- conflicted
+++ resolved
@@ -4,15 +4,10 @@
 #include "StringFormatter.h"
 
 
-<<<<<<< HEAD
-#define VERSION "4.2.0 rc1"
+#define VERSION "4.2.0 rc2"
 // 4.2.0 Track Manager additions:
-=======
-#define VERSION "4.0.3"
-// 4.0.3 Track Manager additions:
 //       Broadcast improvements to separate <> and Withrottle responses
 //       Float eliminated saving >1.5kb PROGMEM and speed. 
->>>>>>> 16fafccf
 //       SET_TRACK(track,mode) Functions (A-H, MAIN|PROG|DC|DCX|OFF)
 //       New DC track function and DCX reverse polarity function
 //       TrackManager DCC & DC up to 8 Districts Architecture 
