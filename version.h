--- conflicted
+++ resolved
@@ -4,11 +4,8 @@
 #include "StringFormatter.h"
 
 
-<<<<<<< HEAD
-#define VERSION "4.0.2"
-=======
+
 #define VERSION "4.1.0"
->>>>>>> 2fd7a31a
 // 4.0.2 EXRAIL additions:
 //       ACK defaults set to 50mA LIMIT, 2000uS MIN, 20000uS MAX
 //       myFilter automatic detection (no need to call setFilter)
