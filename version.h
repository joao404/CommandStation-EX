#ifndef version_h
#define version_h

#include "StringFormatter.h"


<<<<<<< HEAD
#define VERSION "4.2.15"
// 4.2.15 I2C Multiplexer support through Extended Addresses,
//        added for Wire, 4209 and AVR I2C drivers.
//        I2C retries when fail.
//        I2C timeout handling and recovery completed.
//        I2C SAMD Driver Read code completed.
//        PCF8575 I2C GPIO driver added.
//        EX-RAIL ANOUT function for triggering analogue
//        HAL drivers (e.g. analogue outputs, DFPlayer, PWM).
//        Installable HAL OLED Display Driver, with 
//        support for multiple displays.
//        Layered HAL Drivers PCA9685pwm and Servo added for 
//        (1) native PWM on PCA9685 module and
//        (2) animations of servo movement via PCA9685pwm.
//        This is intended to support EXIOExpander and also
//        replace the existing PCA9685 driver.
//        Add <D HAL RESET> to reinitialise failed drivers.
=======
#define VERSION "4.2.17"
// 4.2.17 LCN bugfix
// 4.2.16 Move EX-IOExpander servo support to the EX-IOExpander software
// 4.2.15 Add basic experimental PWM support to EX-IOExpander
//        EX-IOExpander 0.0.14 minimum required
>>>>>>> 2ada89f9
// 4.2.14 STM32F4xx fast ADC read implementation
// 4.2.13 Broadcast power for <s> again
// 4.2.12 Bugfix for issue #299 TurnoutDescription NULL
// 4.2.11 Exrail IFLOCO feature added
// 4.2.10 SIGNAL/SIGNALH bug fix as they were inverted
//        IO_EXIOExpander.h input speed optimisation
// 4.2.9 duinoNodes support
// 4.2.8 HIGHMEM (EXRAIL support beyond 64kb)
//       Withrottle connect/disconnect improvements
//       Report BOARD_TYPE if provided by compiler
// 4.2.7 FIX: Static IP addr
//       FIX: Reuse WiThrottle list entries
// 4.2.6 FIX: Remove RAM thief
//       FIX: ADC port 8-15 fix
// 4.2.5 Make GETFLASHW code more universal
//       FIX: Withrottle roster index
//       Ethernet start improvement and link detection
// 4.2.4 ESP32 experimental BT support
//       More DC configurations possible and lower frequency
//       Handle decoders that do not ack at write better
// 4.2.3 Bugfix direction when togging between MAIN and DC
//       Bugfix return fail when F/f argument out of range
//       More error checking for out of bounds motor driver current trip limit
// 4.2.2 ESP32 beta
//       JOIN/UMJOIN on ESP32
// 4.2.1 ESP32 alpha
//       Ready for alpha test on ESP32. Track switching with <=> untested
//       Send DCC signal on MAIN
//       Detects ACK on PROG
// 4.2.0 Track Manager additions:
//       Broadcast improvements to separate <> and Withrottle responses
//       Float eliminated saving >1.5kb PROGMEM and speed. 
//       SET_TRACK(track,mode) Functions (A-H, MAIN|PROG|DC|DCX|OFF)
//       New DC track function and DCX reverse polarity function
//       TrackManager DCC & DC up to 8 Districts Architecture 
//       Automatic ALIAS(name) 
//       Command Parser now accepts Underscore in Alias Names
// 4.1.1 Bugfix: preserve turnout format
//       Bugfix: parse multiple commands in one buffer string correct
//       Bugfix: </> command signal status in Exrail
// 4.1.0 ...
//
// 4.0.2 EXRAIL additions:
//       ACK defaults set to 50mA LIMIT, 2000uS MIN, 20000uS MAX
//       myFilter automatic detection (no need to call setFilter)
//       FIX negative route ids in WIthrottle problem. 
//       IFRED(signal_id), IFAMBER(signal_id), IFGREEN(signal_id)
//       </RED signal_id> </AMBER signal_id> </GREEN signal_id> commands
//       <t cab> command to obtain current throttle settings 
//       JA, JR, JT commands to obtain route, roster and turnout descriptions
//       HIDDEN turnouts
//       PARSE <> commands in EXRAIL
//       VIRTUAL_TURNOUT
//       </KILL ALL> and KILLALL command to stop all tasks. 
//       FORGET forgets the current loco in DCC reminder tables.
//       Servo signals (SERVO_SIGNAL) 
//       High-On signal pins (SIGNALH)
//       Wait for analog value (ATGTE, ATLT)  
// 4.0.1 Small EXRAIL updates
//       EXRAIL BROADCAST("msg") 
//       EXRAIL POWERON
// 4.0.0 Major functional and non-functional changes.
//       Engine Driver "DriveAway" feature enhancement
//       'Discovered Server' multicast Dynamic Network Server (mDNS) displays available WiFi connections to a DCC++EX Command Station
//       New EX-RAIL "Extended Railroad Automation Instruction Language" automation capability.
//         EX-Rail Function commands for creating Automation, Route & Sequence Scripts
//         EX-RAIL “ROSTER” Engines Id & Function key layout on Engine Driver or WiThrottle
//         EX-RAIL DCC++EX Commands to Control EX-RAIL via JMRI Send pane and IDE Serial monitors
//       New JMRI feature enhancements; 
//         Reads DCC++EX EEPROM & automatically uploades any Signals, DCC Turnouts, Servo Turnouts, Vpin Turnouts , & Output pane
//         Turnout class revised to expand turnout capabilities, new commands added.
//         Provides for multiple additional DCC++EX WiFi connections as accessory controllers or CS for a programming track when Motor Shields are added
//         Supports Multiple Command Station connections and individual tracking of Send DCC++ Command panes and DCC++ Traffic Monitor panes
//       New HAL added for I/O (digital and analogue inputs and outputs, servos etc)
//         Automatically detects & connects to supported devices included in your config.h file
//         Support for MCP23008, MCP23017 and PCF9584 I2C GPIO Extender modules.
//         Support for PCA9685 PWM (servo) control modules.
//         Support for analogue inputs on Arduino pins and on ADS111x I2C modules.
//         Support for MP3 sound playback via DFPlayer module.
//         Support for HC-SR04 Ultrasonic range sensor module.
//         Support for VL53L0X Laser range sensor module (Time-Of-Flight).
//         Added <D HAL SHOW> diagnostic command to show configured devices
//       New Processor Support added
//         Compiles on Nano Every and Teensy
//       Native non-blocking I2C drivers for AVR and Nano architectures (fallback to blocking Wire library for other platforms).
//       Can disable EEPROM code
//       EEPROM layout change - deletes EEPROM contents on first start following upgrade.
//       Output class now allows ID > 255.
//       Configuration options to globally flip polarity of DCC Accessory states when driven from <a> command and <T> command.
//       Increased use of display for showing loco decoder programming information.
//       Can define border between long and short addresses
//       Turnout and accessory states (thrown/closed = 0/1 or 1/0) can be set to match RCN-213
//       Bugfix: one-off error in CIPSEND drop
//       Bugfix: disgnostic display of ack pulses >32kus
//       Bugfix: Current read from wrong ADC during interrupt
// 3.2.0 Development Release Includes all of 3.1.1 thru 3.1.7 enhancements
// 3.1.7 Bugfix: Unknown locos should have speed forward 
// 3.1.6 Make output ID two bytes and guess format/size of registered outputs found in EEPROM
// 3.1.5 Fix LCD corruption on power-up
// 3.1.4 Refactor OLED and LCD drivers and remove unused code
// 3.1.3 Add a loop delay to give more time for sensing an Ethernet cable connection
// 3.1.2 Eliminate wait after write when prog is joined or prog power is off
// 3.1.1 SH1106 OLED Display Offset Fix
// 3.0.16 Ignore CV1 bit 7 read rejected by decoder when identifying loco id.  
// 3.0.15 only send function commands once, not 4 times
// 3.0.14 gap in ack tolerant fix,  prog track power management over join fix. 
// 3.0.13 Functions>127 fix
// 3.0.12 Fix HOSTNAME function for STA mode for WiFi
// 3.0.11 28 speedstep support
// 3.0.10 Teensy Support
// 3.0.9 rearranges serial newlines for the benefit of JMRI.
// 3.0.8 Includes <* *> wraps around DIAGs for the benefit of JMRI.
// 3.0.7 Includes merge from assortedBits (many changes) and ACK manager change for lazy decoders
// 3.0.6 Includes:
// Fix Bug that did not let us transmit 5 byte sized packets like PoM
// 3.0.5 Includes:
// Fix Fn Key startup with loco ID and fix state change for F16-28
// 3.0.4 Includes:
// Wifi startup bugfixes
// 3.0.3 Includes:
//  <W addr> command to write loco address and clear consist 
//  <R> command will allow for consist address
//  Startup commands implemented

#endif<|MERGE_RESOLUTION|>--- conflicted
+++ resolved
@@ -4,9 +4,8 @@
 #include "StringFormatter.h"
 
 
-<<<<<<< HEAD
-#define VERSION "4.2.15"
-// 4.2.15 I2C Multiplexer support through Extended Addresses,
+#define VERSION "4.2.18"
+// 4.2.18 I2C Multiplexer support through Extended Addresses,
 //        added for Wire, 4209 and AVR I2C drivers.
 //        I2C retries when fail.
 //        I2C timeout handling and recovery completed.
@@ -22,13 +21,10 @@
 //        This is intended to support EXIOExpander and also
 //        replace the existing PCA9685 driver.
 //        Add <D HAL RESET> to reinitialise failed drivers.
-=======
-#define VERSION "4.2.17"
 // 4.2.17 LCN bugfix
 // 4.2.16 Move EX-IOExpander servo support to the EX-IOExpander software
 // 4.2.15 Add basic experimental PWM support to EX-IOExpander
 //        EX-IOExpander 0.0.14 minimum required
->>>>>>> 2ada89f9
 // 4.2.14 STM32F4xx fast ADC read implementation
 // 4.2.13 Broadcast power for <s> again
 // 4.2.12 Bugfix for issue #299 TurnoutDescription NULL
