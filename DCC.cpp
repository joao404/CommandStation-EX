/*
 *  © 2020, Chris Harlow. All rights reserved.
 *  © 2020, Harald Barth
 *  
 *  This file is part of Asbelos DCC API
 *
 *  This is free software: you can redistribute it and/or modify
 *  it under the terms of the GNU General Public License as published by
 *  the Free Software Foundation, either version 3 of the License, or
 *  (at your option) any later version.
 *
 *  It is distributed in the hope that it will be useful,
 *  but WITHOUT ANY WARRANTY; without even the implied warranty of
 *  MERCHANTABILITY or FITNESS FOR A PARTICULAR PURPOSE.  See the
 *  GNU General Public License for more details.
 *
 *  You should have received a copy of the GNU General Public License
 *  along with CommandStation.  If not, see <https://www.gnu.org/licenses/>.
 */
#include "DIAG.h"
#include "DCC.h"
#include "DCCWaveform.h"
#include "EEStore.h"
#include "GITHUB_SHA.h"
#include "version.h"
#include "FSH.h"

// This module is responsible for converting API calls into
// messages to be sent to the waveform generator.
// It has no visibility of the hardware, timers, interrupts
// nor of the waveform issues such as preambles, start bits checksums or cutouts.
//
// Nor should it have to deal with JMRI responsess other than the OK/FAIL
// or cv value returned. I will move that back to the JMRI interface later
//
// The interface to the waveform generator is narrowed down to merely:
//   Scheduling a message on the prog or main track using a function
//   Obtaining ACKs from the prog track using a function
//   There are no volatiles here.

const byte FN_GROUP_1=0x01;         
const byte FN_GROUP_2=0x02;         
const byte FN_GROUP_3=0x04;         
const byte FN_GROUP_4=0x08;         
const byte FN_GROUP_5=0x10;         

FSH* DCC::shieldName=NULL;

<<<<<<< HEAD
void DCC::begin(const FSH* motorShieldName, MotorDriver * mainDriver, MotorDriver* progDriver, byte timerNumber) {
  shieldName=(FSH*)motorShieldName;
=======
void DCC::begin(const FSH * motorShieldName, MotorDriver * mainDriver, MotorDriver* progDriver) {
  shieldName=(FSH *)motorShieldName;
>>>>>>> b8d61fb8
  DIAG(F("<iDCC-EX V-%S / %S / %S G-%S>\n"), F(VERSION), F(ARDUINO_TYPE), shieldName, F(GITHUB_SHA));

  // Load stuff from EEprom
  (void)EEPROM; // tell compiler not to warn this is unused
  EEStore::init();

  DCCWaveform::begin(mainDriver,progDriver); 
}

void DCC::setThrottle( uint16_t cab, uint8_t tSpeed, bool tDirection)  {
  byte speedCode = (tSpeed & 0x7F)  + tDirection * 128; 
  setThrottle2(cab, speedCode);
  // retain speed for loco reminders
  updateLocoReminder(cab, speedCode );
}

void DCC::setThrottle2( uint16_t cab, byte speedCode)  {

  uint8_t b[4];
  uint8_t nB = 0;
  // DIAG(F("\nsetSpeedInternal %d %x"),cab,speedCode);
  
  if (cab > 127)
    b[nB++] = highByte(cab) | 0xC0;    // convert train number into a two-byte address
  b[nB++] = lowByte(cab);
  b[nB++] = SET_SPEED;                      // 128-step speed control byte
  b[nB++] = speedCode; // for encoding see setThrottle

  DCCWaveform::mainTrack.schedulePacket(b, nB, 0);
}

void DCC::setFunctionInternal(int cab, byte byte1, byte byte2) {
  // DIAG(F("\nsetFunctionInternal %d %x %x"),cab,byte1,byte2);
  byte b[4];
  byte nB = 0;

  if (cab > 127)
    b[nB++] = highByte(cab) | 0xC0;    // convert train number into a two-byte address
  b[nB++] = lowByte(cab);
  if (byte1!=0) b[nB++] = byte1;
  b[nB++] = byte2;

  DCCWaveform::mainTrack.schedulePacket(b, nB, 3);     // send packet 3 times
}

uint8_t DCC::getThrottleSpeed(int cab) {
  int reg=lookupSpeedTable(cab);
  if (reg<0) return -1;
  return speedTable[reg].speedCode & 0x7F;
}

bool DCC::getThrottleDirection(int cab) {
  int reg=lookupSpeedTable(cab);
  if (reg<0) return false ;
  return (speedTable[reg].speedCode & 0x80) !=0;
}

// Set function to value on or off
void DCC::setFn( int cab, byte functionNumber, bool on) {
  if (cab<=0 || functionNumber>28) return;
  int reg = lookupSpeedTable(cab);
  if (reg<0) return;  

  // Take care of functions:
  // Set state of function
  unsigned long funcmask = (1UL<<functionNumber);
  if (on) {
      speedTable[reg].functions |= funcmask;
  } else {
      speedTable[reg].functions &= ~funcmask;
  }
  updateGroupflags(speedTable[reg].groupFlags, functionNumber);
  return;
}

// Change function according to how button was pressed,
// typically in WiThrottle.
// Returns new state or -1 if nothing was changed.
int DCC::changeFn( int cab, byte functionNumber, bool pressed) {
  int funcstate = -1;
  if (cab<=0 || functionNumber>28) return funcstate;
  int reg = lookupSpeedTable(cab);
  if (reg<0) return funcstate;  

  // Take care of functions:
  // Imitate how many command stations do it: Button press is
  // toggle but for F2 where it is momentary
  unsigned long funcmask = (1UL<<functionNumber);
  if (functionNumber == 2) {
      // turn on F2 on press and off again at release of button
      if (pressed) {
	  speedTable[reg].functions |= funcmask;
	  funcstate = 1;
      } else {
	  speedTable[reg].functions &= ~funcmask;
	  funcstate = 0;
      }
  } else {
      // toggle function on press, ignore release
      if (pressed) {
	  speedTable[reg].functions ^= funcmask;
      }
      funcstate = speedTable[reg].functions & funcmask;
  }
  updateGroupflags(speedTable[reg].groupFlags, functionNumber);
  return funcstate;
}

int DCC::getFn( int cab, byte functionNumber) {
  if (cab<=0 || functionNumber>28) return -1;  // unknown
  int reg = lookupSpeedTable(cab);
  if (reg<0) return -1;  

  unsigned long funcmask = (1UL<<functionNumber);
  return  (speedTable[reg].functions & funcmask)? 1 : 0;
}

// Set the group flag to say we have touched the particular group.
// A group will be reminded only if it has been touched.  
void DCC::updateGroupflags(byte & flags, int functionNumber) {
  byte groupMask;
  if (functionNumber<=4)       groupMask=FN_GROUP_1;
  else if (functionNumber<=8)  groupMask=FN_GROUP_2;
  else if (functionNumber<=12) groupMask=FN_GROUP_3;
  else if (functionNumber<=20) groupMask=FN_GROUP_4;
  else                         groupMask=FN_GROUP_5;
  flags |= groupMask; 
}

void DCC::setAccessory(int address, byte number, bool activate) {
  // use masks to detect wrong values and do nothing
  if(address != (address & 511))
    return;
  if(number != (number & 3))
    return;
  byte b[2];

  b[0] = address % 64 + 128;                                     // first byte is of the form 10AAAAAA, where AAAAAA represent 6 least signifcant bits of accessory address
  b[1] = ((((address / 64) % 8) << 4) + (number % 4 << 1) + activate % 2) ^ 0xF8; // second byte is of the form 1AAACDDD, where C should be 1, and the least significant D represent activate/deactivate

  DCCWaveform::mainTrack.schedulePacket(b, 2, 4);      // Repeat the packet four times
}

void DCC::writeCVByteMain(int cab, int cv, byte bValue)  {
  byte b[5];
  byte nB = 0;
  if (cab > 127)
    b[nB++] = highByte(cab) | 0xC0;    // convert train number into a two-byte address

  b[nB++] = lowByte(cab);
  b[nB++] = cv1(WRITE_BYTE_MAIN, cv); // any CV>1023 will become modulus(1024) due to bit-mask of 0x03
  b[nB++] = cv2(cv);
  b[nB++] = bValue;

  DCCWaveform::mainTrack.schedulePacket(b, nB, 4);
}

void DCC::writeCVBitMain(int cab, int cv, byte bNum, bool bValue)  {
  byte b[5];
  byte nB = 0;
  bValue = bValue % 2;
  bNum = bNum % 8;

  if (cab > 127)
    b[nB++] = highByte(cab) | 0xC0;    // convert train number into a two-byte address

  b[nB++] = lowByte(cab);
  b[nB++] = cv1(WRITE_BIT_MAIN, cv); // any CV>1023 will become modulus(1024) due to bit-mask of 0x03
  b[nB++] = cv2(cv);
  b[nB++] = WRITE_BIT | (bValue ? BIT_ON : BIT_OFF) | bNum;

  DCCWaveform::mainTrack.schedulePacket(b, nB, 4);
}

void DCC::setProgTrackSyncMain(bool on) {
  DCCWaveform::progTrackSyncMain=on;
}
void DCC::setProgTrackBoost(bool on) {
  DCCWaveform::progTrackBoosted=on;
}

FSH* DCC::getMotorShieldName() {
  return shieldName;
}
  
const ackOp FLASH WRITE_BIT0_PROG[] = {
     BASELINE,
     W0,WACK,
     V0, WACK,  // validate bit is 0 
     ITC1,      // if acked, callback(1)
     FAIL  // callback (-1)
};
const ackOp FLASH WRITE_BIT1_PROG[] = {
     BASELINE,
     W1,WACK,
     V1, WACK,  // validate bit is 1 
     ITC1,      // if acked, callback(1)
     FAIL  // callback (-1)
};

const ackOp FLASH VERIFY_BIT0_PROG[] = {
     BASELINE,
     V0, WACK,  // validate bit is 0 
     ITC0,      // if acked, callback(0)
     V1, WACK,  // validate bit is 1
     ITC1,       
     FAIL  // callback (-1)
};
const ackOp FLASH VERIFY_BIT1_PROG[] = {
     BASELINE,
     V1, WACK,  // validate bit is 1 
     ITC1,      // if acked, callback(1)
     V0, WACK, 
     ITC0,
     FAIL  // callback (-1)
};

const ackOp FLASH READ_BIT_PROG[] = {
     BASELINE,
     V1, WACK,  // validate bit is 1 
     ITC1,      // if acked, callback(1)
     V0, WACK,  // validate bit is zero
     ITC0,      // if acked callback 0
     FAIL       // bit not readable 
     };
     
const ackOp FLASH WRITE_BYTE_PROG[] = {
      BASELINE,
      WB,WACK,    // Write 
      VB,WACK,     // validate byte 
      ITC1,       // if ok callback (1)
      FAIL        // callback (-1)
      };
      
const ackOp FLASH VERIFY_BYTE_PROG[] = {
      BASELINE,
      VB,WACK,     // validate byte 
      ITCB,       // if ok callback value
      STARTMERGE,    //clear bit and byte values ready for merge pass
      // each bit is validated against 0 and the result inverted in MERGE
      // this is because there tend to be more zeros in cv values than ones.  
      // There is no need for one validation as entire byte is validated at the end
      V0, WACK, MERGE,        // read and merge first tested bit (7)
      ITSKIP,                 // do small excursion if there was no ack
        SETBIT,(ackOp)7,
        V1, WACK, NAKFAIL,    // test if there is an ack on the inverse of this bit (7)
        SETBIT,(ackOp)6,      // and abort whole test if not else continue with bit (6)
      SKIPTARGET,
      V0, WACK, MERGE,        // read and merge second tested bit (6)
      V0, WACK, MERGE,        // read and merge third  tested bit (5) ...
      V0, WACK, MERGE,
      V0, WACK, MERGE,
      V0, WACK, MERGE,
      V0, WACK, MERGE,
      V0, WACK, MERGE,
      VB, WACK, ITCB,  // verify merged byte and return it if acked ok 
      FAIL };
      
      
const ackOp FLASH READ_CV_PROG[] = {
      BASELINE,
      STARTMERGE,    //clear bit and byte values ready for merge pass
      // each bit is validated against 0 and the result inverted in MERGE
      // this is because there tend to be more zeros in cv values than ones.  
      // There is no need for one validation as entire byte is validated at the end
      V0, WACK, MERGE,        // read and merge first tested bit (7)
      ITSKIP,                 // do small excursion if there was no ack
        SETBIT,(ackOp)7,
        V1, WACK, NAKFAIL,    // test if there is an ack on the inverse of this bit (7)
        SETBIT,(ackOp)6,      // and abort whole test if not else continue with bit (6)
      SKIPTARGET,
      V0, WACK, MERGE,        // read and merge second tested bit (6)
      V0, WACK, MERGE,        // read and merge third  tested bit (5) ...
      V0, WACK, MERGE,
      V0, WACK, MERGE,
      V0, WACK, MERGE,
      V0, WACK, MERGE,
      V0, WACK, MERGE,
      VB, WACK, ITCB,  // verify merged byte and return it if acked ok 
      FAIL };          // verification failed


const ackOp FLASH LOCO_ID_PROG[] = {
      BASELINE,
      SETCV, (ackOp)1,   
      SETBIT, (ackOp)7,
      V0,WACK,NAKFAIL, // test CV 1 bit 7 is a zero... NAK means no loco found

      SETCV, (ackOp)19,     // CV 19 is consist setting
      SETBYTE, (ackOp)0,    
      VB, WACK, ITSKIP,     // ignore consist if cv19 is zero (no consist)
      SETBYTE, (ackOp)128,
      VB, WACK, ITSKIP,     // ignore consist if cv19 is 128 (no consist, direction bit set)
      STARTMERGE,           // Setup to read cv 19
      V0, WACK, MERGE,  
      V0, WACK, MERGE,  
      V0, WACK, MERGE,
      V0, WACK, MERGE,
      V0, WACK, MERGE,
      V0, WACK, MERGE,
      V0, WACK, MERGE,
      V0, WACK, MERGE,
      VB, WACK, ITCB7,  // return 7 bits only, No_ACK means CV19 not supported so ignore it
      
      SKIPTARGET,     // continue here if CV 19 is zero or fails all validation      
      SETCV,(ackOp)29,
      SETBIT,(ackOp)5,
      V0, WACK, ITSKIP,  // Skip to SKIPTARGET if bit 5 of CV29 is zero
      
      // Long locoid  
      SETCV, (ackOp)17,       // CV 17 is part of locoid
      STARTMERGE,
      V0, WACK, MERGE,  // read and merge bit 1 etc
      V0, WACK, MERGE,
      V0, WACK, MERGE,
      V0, WACK, MERGE,
      V0, WACK, MERGE,
      V0, WACK, MERGE,
      V0, WACK, MERGE,
      V0, WACK, MERGE,
      VB, WACK, NAKFAIL,  // verify merged byte and return -1 it if not acked ok
      STASHLOCOID,         // keep stashed cv 17 for later 
      // Read 2nd part from CV 18 
      SETCV, (ackOp)18,
      STARTMERGE,
      V0, WACK, MERGE,  // read and merge bit 1 etc
      V0, WACK, MERGE,
      V0, WACK, MERGE,
      V0, WACK, MERGE,
      V0, WACK, MERGE,
      V0, WACK, MERGE,
      V0, WACK, MERGE,
      V0, WACK, MERGE,
      VB, WACK, NAKFAIL,  // verify merged byte and return -1 it if not acked ok
      COMBINELOCOID,        // Combile byte with stash to make long locoid and callback
      
      // ITSKIP Skips to here if CV 29 bit 5 was zero. so read CV 1 and return that  
      SKIPTARGET,
      SETCV, (ackOp)1,
      STARTMERGE,
      SETBIT, (ackOp)6,  // skip over first bit as we know its a zero
      V0, WACK, MERGE,
      V0, WACK, MERGE,
      V0, WACK, MERGE,
      V0, WACK, MERGE,
      V0, WACK, MERGE,
      V0, WACK, MERGE,
      V0, WACK, MERGE,
      VB, WACK, ITCB,  // verify merged byte and callback
      FAIL
      };    

const ackOp FLASH SHORT_LOCO_ID_PROG[] = {
      BASELINE,
      SETCV,(ackOp)19,
      SETBYTE, (ackOp)0,
      WB,WACK,     // ignore router without cv19 support
      // Turn off long address flag
      SETCV,(ackOp)29,
      SETBIT,(ackOp)5,
      W0,WACK,NAKFAIL,
      SETCV, (ackOp)1,   
      SETBYTEL,   // low byte of word 
      WB,WACK,NAKFAIL,
      VB,WACK,ITCB,
      FAIL
};    

const ackOp FLASH LONG_LOCO_ID_PROG[] = {
      BASELINE,
      // Clear consist CV 19
      SETCV,(ackOp)19,
      SETBYTE, (ackOp)0,
      WB,WACK,     // ignore router without cv19 support
      // Turn on long address flag cv29 bit 5
      SETCV,(ackOp)29,
      SETBIT,(ackOp)5,
      W1,WACK,NAKFAIL,
      // Store high byte of address in cv 17
      SETCV, (ackOp)17,
      SETBYTEH,   // high byte of word 
      WB,WACK,NAKFAIL,
      VB,WACK,NAKFAIL,
      // store 
      SETCV, (ackOp)18,
      SETBYTEL,   // low byte of word 
      WB,WACK,NAKFAIL,
      VB,WACK,ITC1,   // callback(1) means Ok
      FAIL
};    

// On the following prog-track functions blocking defaults to false.
// blocking=true forces the API to block, waiting for the response and invoke the callback BEFORE returning.
// During that wait, other parts of the system will be unresponsive.
// blocking =false means the callback will be called some time after the API returns (typically a few tenths of a second)
//  but that would be very inconvenient in a Wifi situaltion where the stream becomes 
//  unuavailable immediately after the API rerturns. 

void  DCC::writeCVByte(int cv, byte byteValue, ACK_CALLBACK callback, bool blocking)  {
  ackManagerSetup(cv, byteValue,  WRITE_BYTE_PROG, callback, blocking);
}


void DCC::writeCVBit(int cv, byte bitNum, bool bitValue, ACK_CALLBACK callback, bool blocking)  {
  if (bitNum >= 8) callback(-1);
  else ackManagerSetup(cv, bitNum, bitValue?WRITE_BIT1_PROG:WRITE_BIT0_PROG, callback, blocking);
}

void  DCC::verifyCVByte(int cv, byte byteValue, ACK_CALLBACK callback, bool blocking)  {
  ackManagerSetup(cv, byteValue,  VERIFY_BYTE_PROG, callback, blocking);
}


void DCC::verifyCVBit(int cv, byte bitNum, bool bitValue, ACK_CALLBACK callback, bool blocking)  {
  if (bitNum >= 8) callback(-1);
  else ackManagerSetup(cv, bitNum, bitValue?VERIFY_BIT1_PROG:VERIFY_BIT0_PROG, callback, blocking);
}


void DCC::readCVBit(int cv, byte bitNum, ACK_CALLBACK callback, bool blocking)  {
  if (bitNum >= 8) callback(-1);
  else ackManagerSetup(cv, bitNum,READ_BIT_PROG, callback, blocking);
}

void DCC::readCV(int cv, ACK_CALLBACK callback, bool blocking)  {
  ackManagerSetup(cv, 0,READ_CV_PROG, callback, blocking);
}

void DCC::getLocoId(ACK_CALLBACK callback, bool blocking) {
  ackManagerSetup(0,0, LOCO_ID_PROG, callback, blocking);
}

void DCC::setLocoId(int id,ACK_CALLBACK callback, bool blocking) {
  if (id<=0 || id>9999) callback(-1);
  if (id<=127) ackManagerSetup(id,SHORT_LOCO_ID_PROG, callback, blocking);
  else ackManagerSetup(id | 0xc000,LONG_LOCO_ID_PROG, callback, blocking);
}

void DCC::forgetLoco(int cab) {  // removes any speed reminders for this loco  
  int reg=lookupSpeedTable(cab);
  if (reg>=0) speedTable[reg].loco=0;
}
void DCC::forgetAllLocos() {  // removes all speed reminders
  for (int i=0;i<MAX_LOCOS;i++) speedTable[i].loco=0;  
}

byte DCC::loopStatus=0;  

void DCC::loop()  {
  DCCWaveform::loop(); // power overload checks
  ackManagerLoop(false);    // maintain prog track ack manager
  issueReminders();
}

void DCC::issueReminders() {
  // if the main track transmitter still has a pending packet, skip this time around.
  if ( DCCWaveform::mainTrack.packetPending) return;

  // This loop searches for a loco in the speed table starting at nextLoco and cycling back around
  for (int reg=0;reg<MAX_LOCOS;reg++) {
       int slot=reg+nextLoco;
       if (slot>=MAX_LOCOS) slot-=MAX_LOCOS; 
       if (speedTable[slot].loco > 0) {
          // have found the next loco to remind 
          // issueReminder will return true if this loco is completed (ie speed and functions)
          if (issueReminder(slot)) nextLoco=slot+1; 
          return;
        }
  }
}
 
bool DCC::issueReminder(int reg) {
  unsigned long functions=speedTable[reg].functions;
  int loco=speedTable[reg].loco;
  byte flags=speedTable[reg].groupFlags;
  
  switch (loopStatus) {
        case 0:
      //   DIAG(F("\nReminder %d speed %d"),loco,speedTable[reg].speedCode);
         setThrottle2(loco, speedTable[reg].speedCode);
         break;
       case 1: // remind function group 1 (F0-F4)
          if (flags & FN_GROUP_1) 
              setFunctionInternal(loco,0, 128 | ((functions>>1)& 0x0F) | ((functions & 0x01)<<4)); // 100D DDDD
          break;     
       case 2: // remind function group 2 F5-F8
          if (flags & FN_GROUP_2) 
              setFunctionInternal(loco,0, 176 | ((functions>>5)& 0x0F));                           // 1011 DDDD
          break;     
       case 3: // remind function group 3 F9-F12
          if (flags & FN_GROUP_3) 
              setFunctionInternal(loco,0, 160 | ((functions>>9)& 0x0F));                           // 1010 DDDD
          break;   
       case 4: // remind function group 4 F13-F20
          if (flags & FN_GROUP_4) 
              setFunctionInternal(loco,222, ((functions>>13)& 0xFF)); 
          flags&= ~FN_GROUP_4;  // dont send them again
          break;  
       case 5: // remind function group 5 F21-F28
          if (flags & FN_GROUP_5)
              setFunctionInternal(loco,223, ((functions>>21)& 0xFF)); 
          flags&= ~FN_GROUP_5;  // dont send them again
          break; 
      }
      loopStatus++;
      // if we reach status 6 then this loco is done so
      // reset status to 0 for next loco and return true so caller 
      // moves on to next loco. 
      if (loopStatus>5) loopStatus=0;
      return loopStatus==0;
    }
 
 


///// Private helper functions below here /////////////////////

byte DCC::cv1(byte opcode, int cv)  {
  cv--;
  return (highByte(cv) & (byte)0x03) | opcode;
}
byte DCC::cv2(int cv)  {
  cv--;
  return lowByte(cv);
}

int DCC::lookupSpeedTable(int locoId) {
  // determine speed reg for this loco
  int firstEmpty = MAX_LOCOS;
  int reg;
  for (reg = 0; reg < MAX_LOCOS; reg++) {
    if (speedTable[reg].loco == locoId) break;
    if (speedTable[reg].loco == 0 && firstEmpty == MAX_LOCOS) firstEmpty = reg;
  }
  if (reg == MAX_LOCOS) reg = firstEmpty;
  if (reg >= MAX_LOCOS) {
    DIAG(F("\nToo many locos\n"));
    return -1;
  }
  if (reg==firstEmpty){
        speedTable[reg].loco = locoId;
        speedTable[reg].speedCode=128;  // default direction forward
        speedTable[reg].groupFlags=0;
        speedTable[reg].functions=0;
  }
  return reg;
}
  
void  DCC::updateLocoReminder(int loco, byte speedCode) {
 
  if (loco==0) {
     // broadcast stop/estop but dont change direction
     for (int reg = 0; reg < MAX_LOCOS; reg++) {
       speedTable[reg].speedCode = (speedTable[reg].speedCode & 0x80) |  (speedCode & 0x7f);
     }
     return; 
  }
  
  // determine speed reg for this loco
  int reg=lookupSpeedTable(loco);       
  if (reg>=0) speedTable[reg].speedCode = speedCode;
}

DCC::LOCO DCC::speedTable[MAX_LOCOS];
int DCC::nextLoco = 0;

//ACK MANAGER
ackOp  const *  DCC::ackManagerProg;
byte   DCC::ackManagerByte;
byte   DCC::ackManagerStash;
int    DCC::ackManagerWord;
int    DCC::ackManagerCv;
byte   DCC::ackManagerBitNum;
bool   DCC::ackReceived;

ACK_CALLBACK DCC::ackManagerCallback;

void  DCC::ackManagerSetup(int cv, byte byteValueOrBitnum, ackOp const program[], ACK_CALLBACK callback, bool blocking) {
  ackManagerCv = cv;
  ackManagerProg = program;
  ackManagerByte = byteValueOrBitnum;
  ackManagerBitNum=byteValueOrBitnum;
  ackManagerCallback = callback;
  if (blocking) ackManagerLoop(blocking);
}

void  DCC::ackManagerSetup(int wordval, ackOp const program[], ACK_CALLBACK callback, bool blocking) {
  ackManagerWord=wordval;
  ackManagerProg = program;
  ackManagerCallback = callback;
  if (blocking) ackManagerLoop(blocking);
}

const byte RESET_MIN=8;  // tuning of reset counter before sending message

// checkRessets return true if the caller should yield back to loop and try later.
bool DCC::checkResets(bool blocking, uint8_t numResets) {
  if (blocking) {
    // must block waiting for restest to be issued
    while(DCCWaveform::progTrack.sentResetsSincePacket < numResets);
    return false; // caller need not yield
  }
  return DCCWaveform::progTrack.sentResetsSincePacket < numResets;
}

void DCC::ackManagerLoop(bool blocking) {
  while (ackManagerProg) {
    byte opcode=GETFLASH(ackManagerProg);
    
    // breaks from this switch will step to next prog entry
    // returns from this switch will stay on same entry
    // (typically waiting for a reset counter or ACK waiting, or when all finished.)
    // if blocking then we must ONLY return AFTER callback issued       
    switch (opcode) {
      case BASELINE:
	  if (DCCWaveform::progTrack.getPowerMode() == POWERMODE::OFF) {
        if (Diag::ACK) DIAG(F("\nAuto Prog power on"));
        DCCWaveform::progTrack.setPowerMode(POWERMODE::ON);
        DCCWaveform::progTrack.sentResetsSincePacket = 0;
	      DCCWaveform::progTrack.autoPowerOff=true;
	      if (!blocking) return;
	  }
	  if (checkResets(blocking, DCCWaveform::progTrack.autoPowerOff ? 20 : 3)) return;
          DCCWaveform::progTrack.setAckBaseline();
          break;   
      case W0:    // write 0 bit 
      case W1:    // write 1 bit 
            {
	      if (checkResets(blocking, RESET_MIN)) return;
              if (Diag::ACK) DIAG(F("\nW%d cv=%d bit=%d"),opcode==W1, ackManagerCv,ackManagerBitNum); 
              byte instruction = WRITE_BIT | (opcode==W1 ? BIT_ON : BIT_OFF) | ackManagerBitNum;
              byte message[] = {cv1(BIT_MANIPULATE, ackManagerCv), cv2(ackManagerCv), instruction };
              DCCWaveform::progTrack.schedulePacket(message, sizeof(message), PROG_REPEATS);
              DCCWaveform::progTrack.setAckPending(); 
         }
            break; 
      
      case WB:   // write byte 
            {
	      if (checkResets(blocking, RESET_MIN)) return;
              if (Diag::ACK) DIAG(F("\nWB cv=%d value=%d"),ackManagerCv,ackManagerByte);
              byte message[] = {cv1(WRITE_BYTE, ackManagerCv), cv2(ackManagerCv), ackManagerByte};
              DCCWaveform::progTrack.schedulePacket(message, sizeof(message), PROG_REPEATS);
              DCCWaveform::progTrack.setAckPending(); 
            }
            break;
      
      case   VB:     // Issue validate Byte packet
        {
	  if (checkResets(blocking, RESET_MIN)) return; 
          if (Diag::ACK) DIAG(F("\nVB cv=%d value=%d"),ackManagerCv,ackManagerByte);
          byte message[] = { cv1(VERIFY_BYTE, ackManagerCv), cv2(ackManagerCv), ackManagerByte};
          DCCWaveform::progTrack.schedulePacket(message, sizeof(message), PROG_REPEATS);
          DCCWaveform::progTrack.setAckPending(); 
        }
        break;
      
      case V0:
      case V1:      // Issue validate bit=0 or bit=1  packet
        {
	  if (checkResets(blocking, RESET_MIN)) return; 
          if (Diag::ACK) DIAG(F("\nV%d cv=%d bit=%d"),opcode==V1, ackManagerCv,ackManagerBitNum); 
          byte instruction = VERIFY_BIT | (opcode==V0?BIT_OFF:BIT_ON) | ackManagerBitNum;
          byte message[] = {cv1(BIT_MANIPULATE, ackManagerCv), cv2(ackManagerCv), instruction };
          DCCWaveform::progTrack.schedulePacket(message, sizeof(message), PROG_REPEATS);
          DCCWaveform::progTrack.setAckPending(); 
        }
        break;
      
      case WACK:   // wait for ack (or absence of ack)
         {
          byte ackState=2; // keep polling
          if (blocking) {
            while(ackState==2) ackState=DCCWaveform::progTrack.getAck();
          }
          else {
            ackState=DCCWaveform::progTrack.getAck();
            if (ackState==2) return; // keep polling
          }
          ackReceived=ackState==1;
          break;  // we have a genuine ACK result
         }
     case ITC0:
     case ITC1:   // If True Callback(0 or 1)  (if prevous WACK got an ACK)
        if (ackReceived) {
            ackManagerProg = NULL; // all done now
	          callback(opcode==ITC0?0:1);
            return;
          }
        break;
        
      case ITCB:   // If True callback(byte)
          if (ackReceived) {
            ackManagerProg = NULL; // all done now
            callback(ackManagerByte);
            return;
          }
        break;

      case ITCB7:   // If True callback(byte & 0xF)
          if (ackReceived) {
            ackManagerProg = NULL; // all done now
            callback(ackManagerByte & 0x7F);
            return;
          }
        break;
        
      case NAKFAIL:   // If nack callback(-1)
          if (!ackReceived) {
            ackManagerProg = NULL; // all done now
	          callback(-1);
            return;
          }
        break;
        
      case FAIL:  // callback(-1)
           ackManagerProg = NULL;
	         callback(-1);
           return;
           
      case STARTMERGE:
           ackManagerBitNum=7;
           ackManagerByte=0;     
          break;
          
      case MERGE:  // Merge previous Validate zero wack response with byte value and update bit number (use for reading CV bytes)
          ackManagerByte <<= 1;
          // ackReceived means bit is zero. 
          if (!ackReceived) ackManagerByte |= 1;
          ackManagerBitNum--;
          break;

      case SETBIT:
          ackManagerProg++; 
          ackManagerBitNum=GETFLASH(ackManagerProg);
          break;

     case SETCV:
          ackManagerProg++; 
          ackManagerCv=GETFLASH(ackManagerProg);
          break;

     case SETBYTE:
          ackManagerProg++; 
          ackManagerByte=GETFLASH(ackManagerProg);
          break;

    case SETBYTEH:
          ackManagerByte=highByte(ackManagerWord);
          break;
          
    case SETBYTEL:
          ackManagerByte=lowByte(ackManagerWord);
          break;

     case STASHLOCOID:
          ackManagerStash=ackManagerByte;  // stash value from CV17 
          break;
          
     case COMBINELOCOID: 
          // ackManagerStash is  cv17, ackManagerByte is CV 18
          ackManagerProg=NULL;
          callback( ackManagerByte + ((ackManagerStash - 192) << 8));
          return;            

     case ITSKIP:
          if (!ackReceived) break; 
          // SKIP opcodes until SKIPTARGET found
          while (opcode!=SKIPTARGET) {
            ackManagerProg++; 
            opcode=GETFLASH(ackManagerProg);
<<<<<<< HEAD
            opcode=pgm_read_byte_near(ackManagerProg);
            // Jump over second byte of any 2-byte opcodes.
            if (opcode==SETBIT || opcode==SETBYTE || opcode==SETCV) ackManagerProg++;
=======
>>>>>>> b8d61fb8
          }
          break;
     case SKIPTARGET: 
          break;     
     default: 
          DIAG(F("\n!! ackOp %d FAULT!!"),opcode);
          ackManagerProg=NULL;
          callback( -1);
          return;        
    
      }  // end of switch
    ackManagerProg++;
  }
}
void DCC::callback(int value) {
    if (DCCWaveform::progTrack.autoPowerOff) {
      if (Diag::ACK) DIAG(F("\nAuto Prog power off"));
      DCCWaveform::progTrack.doAutoPowerOff();
    }
    if (Diag::ACK) DIAG(F("\nCallback(%d)\n"),value);
    (ackManagerCallback)( value);
}

 void DCC::displayCabList(Print * stream) {

    int used=0;
    for (int reg = 0; reg < MAX_LOCOS; reg++) {
       if (speedTable[reg].loco>0) {
        used ++;
        StringFormatter::send(stream,F("\ncab=%d, speed=%d, dir=%c "),       
           speedTable[reg].loco,  speedTable[reg].speedCode & 0x7f,(speedTable[reg].speedCode & 0x80) ? 'F':'R');
       }
     }
     StringFormatter::send(stream,F("\nUsed=%d, max=%d\n"),used,MAX_LOCOS);
     
}<|MERGE_RESOLUTION|>--- conflicted
+++ resolved
@@ -46,13 +46,8 @@
 
 FSH* DCC::shieldName=NULL;
 
-<<<<<<< HEAD
-void DCC::begin(const FSH* motorShieldName, MotorDriver * mainDriver, MotorDriver* progDriver, byte timerNumber) {
-  shieldName=(FSH*)motorShieldName;
-=======
 void DCC::begin(const FSH * motorShieldName, MotorDriver * mainDriver, MotorDriver* progDriver) {
   shieldName=(FSH *)motorShieldName;
->>>>>>> b8d61fb8
   DIAG(F("<iDCC-EX V-%S / %S / %S G-%S>\n"), F(VERSION), F(ARDUINO_TYPE), shieldName, F(GITHUB_SHA));
 
   // Load stuff from EEprom
@@ -824,12 +819,9 @@
           while (opcode!=SKIPTARGET) {
             ackManagerProg++; 
             opcode=GETFLASH(ackManagerProg);
-<<<<<<< HEAD
             opcode=pgm_read_byte_near(ackManagerProg);
             // Jump over second byte of any 2-byte opcodes.
             if (opcode==SETBIT || opcode==SETBYTE || opcode==SETCV) ackManagerProg++;
-=======
->>>>>>> b8d61fb8
           }
           break;
      case SKIPTARGET: 
