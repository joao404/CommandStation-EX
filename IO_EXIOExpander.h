/*
 *  © 2022, Peter Cole. All rights reserved.
 *
 *  This file is part of EX-CommandStation
 *
 *  This is free software: you can redistribute it and/or modify
 *  it under the terms of the GNU General Public License as published by
 *  the Free Software Foundation, either version 3 of the License, or
 *  (at your option) any later version.
 *
 *  It is distributed in the hope that it will be useful,
 *  but WITHOUT ANY WARRANTY; without even the implied warranty of
 *  MERCHANTABILITY or FITNESS FOR A PARTICULAR PURPOSE.  See the
 *  GNU General Public License for more details.
 *
 *  You should have received a copy of the GNU General Public License
 *  along with CommandStation.  If not, see <https://www.gnu.org/licenses/>.
*/

/*
* The IO_EXIOExpander.h device driver integrates with one or more EX-IOExpander devices.
* This device driver will configure the device on startup, along with
* interacting with the device for all input/output duties.
*
* To create EX-IOExpander devices, these are defined in myHal.cpp:
* (Note the device driver is included by default)
*
* void halSetup() {
*   // EXIOExpander::create(vpin, num_vpins, i2c_address);
*   EXIOExpander::create(800, 18, 0x65);
* }
* 
* All pins on an EX-IOExpander device are allocated according to the pin map for the specific
* device in use. There is no way for the device driver to sanity check pins are used for the
* correct purpose, however the EX-IOExpander device's pin map will prevent pins being used
* incorrectly (eg. A6/7 on Nano cannot be used for digital input/output).
*/

#ifndef IO_EX_IOEXPANDER_H
#define IO_EX_IOEXPANDER_H

#include "I2CManager.h"
#include "DIAG.h"
#include "FSH.h"

/////////////////////////////////////////////////////////////////////////////////////////////////////
/*
 * IODevice subclass for EX-IOExpander.
 */
class EXIOExpander : public IODevice {
public:
<<<<<<< HEAD
  static void create(VPIN vpin, int nPins, I2CAddress i2cAddress, int numDigitalPins, int numAnaloguePins) {
    if (checkNoOverlap(vpin, nPins, i2cAddress)) new EXIOExpander(vpin, nPins, i2cAddress, numDigitalPins, numAnaloguePins);
=======

  enum ProfileType : uint8_t {
    Instant = 0,  // Moves immediately between positions (if duration not specified)
    UseDuration = 0, // Use specified duration
    Fast = 1,     // Takes around 500ms end-to-end
    Medium = 2,   // 1 second end-to-end
    Slow = 3,     // 2 seconds end-to-end
    Bounce = 4,   // For semaphores/turnouts with a bit of bounce!!
    NoPowerOff = 0x80, // Flag to be ORed in to suppress power off after move.
  };

  static void create(VPIN vpin, int nPins, uint8_t i2cAddress) {
    if (checkNoOverlap(vpin, nPins, i2cAddress)) new EXIOExpander(vpin, nPins, i2cAddress);
>>>>>>> 2ada89f9
  }

private:  
  // Constructor
<<<<<<< HEAD
  EXIOExpander(VPIN firstVpin, int nPins, I2CAddress i2cAddress, int numDigitalPins, int numAnaloguePins) {
    _firstVpin = firstVpin;
    _nPins = nPins;
    _I2CAddress = i2cAddress;
    _numDigitalPins = numDigitalPins;
    _numAnaloguePins = numAnaloguePins;
    _digitalPinBytes = (numDigitalPins+7)/8;
    _analoguePinBytes = numAnaloguePins * 2;
    _digitalInputStates=(byte*) calloc(_digitalPinBytes,1);
    _analogueInputStates=(byte*) calloc(_analoguePinBytes,1);
=======
  EXIOExpander(VPIN firstVpin, int nPins, uint8_t i2cAddress) {
    _firstVpin = firstVpin;
    _nPins = nPins;
    _i2cAddress = i2cAddress;
>>>>>>> 2ada89f9
    addDevice(this);
  }

  void _begin() {
    // Initialise EX-IOExander device
    I2CManager.begin();
<<<<<<< HEAD
    if (I2CManager.exists(_I2CAddress)) {
      _digitalOutBuffer[0] = EXIOINIT;
      _digitalOutBuffer[1] = _numDigitalPins;
      _digitalOutBuffer[2] = _numAnaloguePins;
      // Send config, if EXIORDY returned, we're good, otherwise go offline
      I2CManager.read(_I2CAddress, _commandBuffer, 1, _digitalOutBuffer, 3);
      if (_commandBuffer[0] != EXIORDY) {
        DIAG(F("ERROR configuring EX-IOExpander device, I2C:%s"), _I2CAddress.toString());
=======
    if (I2CManager.exists(_i2cAddress)) {
      _command4Buffer[0] = EXIOINIT;
      _command4Buffer[1] = _nPins;
      _command4Buffer[2] = _firstVpin & 0xFF;
      _command4Buffer[3] = _firstVpin >> 8;
      // Send config, if EXIOPINS returned, we're good, setup pin buffers, otherwise go offline
      I2CManager.read(_i2cAddress, _receive3Buffer, 3, _command4Buffer, 4);
      if (_receive3Buffer[0] == EXIOPINS) {
        _numDigitalPins = _receive3Buffer[1];
        _numAnaloguePins = _receive3Buffer[2];
        _digitalPinBytes = (_numDigitalPins + 7)/8;
        _digitalInputStates=(byte*) calloc(_digitalPinBytes,1);
        _analoguePinBytes = _numAnaloguePins * 2;
        _analogueInputStates = (byte*) calloc(_analoguePinBytes, 1);
        _analoguePinMap = (uint8_t*) calloc(_numAnaloguePins, 1);
      } else {
        DIAG(F("ERROR configuring EX-IOExpander device, I2C:x%x"), _i2cAddress);
>>>>>>> 2ada89f9
        _deviceState = DEVSTATE_FAILED;
        return;
      }
      // We now need to retrieve the analogue pin map
      _command1Buffer[0] = EXIOINITA;
      I2CManager.read(_i2cAddress, _analoguePinMap, _numAnaloguePins, _command1Buffer, 1);
      // Attempt to get version, if we don't get it, we don't care, don't go offline
<<<<<<< HEAD
      // Using digital in buffer in reverse to save RAM
      _commandBuffer[0] = EXIOVER;
      I2CManager.read(_I2CAddress, _versionBuffer, 3, _commandBuffer, 1);
=======
      _command1Buffer[0] = EXIOVER;
      I2CManager.read(_i2cAddress, _versionBuffer, 3, _command1Buffer, 1);
>>>>>>> 2ada89f9
      _majorVer = _versionBuffer[0];
      _minorVer = _versionBuffer[1];
      _patchVer = _versionBuffer[2];
      DIAG(F("EX-IOExpander device found, I2C:%s, Version v%d.%d.%d"),
          _I2CAddress.toString(), _versionBuffer[0], _versionBuffer[1], _versionBuffer[2]);
#ifdef DIAG_IO
      _display();
#endif
    } else {
      DIAG(F("EX-IOExpander device not found, I2C:%s"), _I2CAddress.toString());
      _deviceState = DEVSTATE_FAILED;
    }
  }

  // Digital input pin configuration, used to enable on EX-IOExpander device and set pullups if in use
  bool _configure(VPIN vpin, ConfigTypeEnum configType, int paramCount, int params[]) override {
    if (paramCount != 1) return false;
    int pin = vpin - _firstVpin;
    if (configType == CONFIGURE_INPUT) {
      bool pullup = params[0];
      _digitalOutBuffer[0] = EXIODPUP;
      _digitalOutBuffer[1] = pin;
      _digitalOutBuffer[2] = pullup;
      I2CManager.read(_i2cAddress, _command1Buffer, 1, _digitalOutBuffer, 3);
      if (_command1Buffer[0] == EXIORDY) {
        return true;
      } else {
        DIAG(F("Vpin %d cannot be used as a digital input pin"), (int)vpin);
        return false;
      }
    } else {
      return false;
    }
<<<<<<< HEAD
    bool pullup = params[0];
    int pin = vpin - _firstVpin;
    _digitalOutBuffer[0] = EXIODPUP;
    _digitalOutBuffer[1] = pin;
    _digitalOutBuffer[2] = pullup;
    I2CManager.write(_I2CAddress, _digitalOutBuffer, 3);
    return true;
=======
>>>>>>> 2ada89f9
  }

  // Analogue input pin configuration, used to enable on EX-IOExpander device
  int _configureAnalogIn(VPIN vpin) override {
    int pin = vpin - _firstVpin;
    _command2Buffer[0] = EXIOENAN;
    _command2Buffer[1] = pin;
    I2CManager.read(_i2cAddress, _command1Buffer, 1, _command2Buffer, 2);
    if (_command1Buffer[0] == EXIORDY) {
      return true;
    } else {
      DIAG(F("Vpin %d cannot be used as an analogue input pin"), (int)vpin);
      return false;
    }
<<<<<<< HEAD
    int pin = vpin - _firstVpin;
    _analogueOutBuffer[0] = EXIOENAN;
    _analogueOutBuffer[1] = pin;
    I2CManager.write(_I2CAddress, _analogueOutBuffer, 2);
=======
>>>>>>> 2ada89f9
    return true;
  }

  // Main loop, collect both digital and analogue pin states continuously (faster sensor/input reads)
  void _loop(unsigned long currentMicros) override {
    (void)currentMicros; // remove warning
<<<<<<< HEAD
    _commandBuffer[0] = EXIORDD;
    I2CManager.read(_I2CAddress, _digitalInputStates, _digitalPinBytes, _commandBuffer, 1);
    _commandBuffer[0] = EXIORDAN;
    I2CManager.read(_I2CAddress, _analogueInputStates, _analoguePinBytes, _commandBuffer, 1);
=======
    if (_deviceState == DEVSTATE_FAILED) return;
    _command1Buffer[0] = EXIORDD;
    I2CManager.read(_i2cAddress, _digitalInputStates, _digitalPinBytes, _command1Buffer, 1);
    _command1Buffer[0] = EXIORDAN;
    I2CManager.read(_i2cAddress, _analogueInputStates, _analoguePinBytes, _command1Buffer, 1);
>>>>>>> 2ada89f9
  }

  // Obtain the correct analogue input value
  int _readAnalogue(VPIN vpin) override {
    if (_deviceState == DEVSTATE_FAILED) return 0;
    int pin = vpin - _firstVpin;
    uint8_t _pinLSBByte;
    for (uint8_t aPin = 0; aPin < _numAnaloguePins; aPin++) {
      if (_analoguePinMap[aPin] == pin) {
        _pinLSBByte = aPin * 2;
      }
    }
    uint8_t _pinMSBByte = _pinLSBByte + 1;
    return (_analogueInputStates[_pinMSBByte] << 8) + _analogueInputStates[_pinLSBByte];
  }

  // Obtain the correct digital input value
  int _read(VPIN vpin) override {
    if (_deviceState == DEVSTATE_FAILED) return 0;
    int pin = vpin - _firstVpin;
    uint8_t pinByte = pin / 8;
    bool value = bitRead(_digitalInputStates[pinByte], pin - pinByte * 8);
    return value;
  }

  void _write(VPIN vpin, int value) override {
    if (_deviceState == DEVSTATE_FAILED) return;
    int pin = vpin - _firstVpin;
    _digitalOutBuffer[0] = EXIOWRD;
    _digitalOutBuffer[1] = pin;
    _digitalOutBuffer[2] = value;
<<<<<<< HEAD
    I2CManager.write(_I2CAddress, _digitalOutBuffer, 3);
=======
    I2CManager.read(_i2cAddress, _command1Buffer, 1, _digitalOutBuffer, 3);
    if (_command1Buffer[0] != EXIORDY) {
      DIAG(F("Vpin %d cannot be used as a digital output pin"), (int)vpin);
    }
>>>>>>> 2ada89f9
  }

  void _writeAnalogue(VPIN vpin, int value, uint8_t profile, uint16_t duration) override {
    if (_deviceState == DEVSTATE_FAILED) return;
    int pin = vpin - _firstVpin;
#ifdef DIAG_IO
    DIAG(F("Servo: WriteAnalogue Vpin:%d Value:%d Profile:%d Duration:%d %S"), 
      vpin, value, profile, duration, _deviceState == DEVSTATE_FAILED?F("DEVSTATE_FAILED"):F(""));
#endif
    _servoBuffer[0] = EXIOWRAN;
    _servoBuffer[1] = pin;
    _servoBuffer[2] = value & 0xFF;
    _servoBuffer[3] = value >> 8;
    _servoBuffer[4] = profile;
    _servoBuffer[5] = duration & 0xFF;
    _servoBuffer[6] = duration >> 8;
    I2CManager.read(_i2cAddress, _command1Buffer, 1, _servoBuffer, 7);
    if (_command1Buffer[0] != EXIORDY) {
      DIAG(F("Vpin %d cannot be used as a servo/PWM pin"), (int)vpin);
    }
<<<<<<< HEAD
    DIAG(F("EX-IOExpander I2C:%s v%d.%d.%d: %d Digital Vpins %d-%d, %d Analogue Vpins %d-%d %S"),
              _I2CAddress.toString(), _majorVer, _minorVer, _patchVer,
              _numDigitalPins, _firstVpin, _firstVpin + _numDigitalPins - 1,
              _numAnaloguePins, _firstAnalogue, _lastAnalogue,
              _deviceState == DEVSTATE_FAILED ? F("OFFLINE") : F(""));
  }

  uint8_t _numDigitalPins;
  uint8_t _numAnaloguePins;
  byte _analogueOutBuffer[2];
=======
  }

  void _display() override {
    DIAG(F("EX-IOExpander I2C:x%x v%d.%d.%d Vpins %d-%d %S"),
              _i2cAddress, _majorVer, _minorVer, _patchVer,
              (int)_firstVpin, (int)_firstVpin+_nPins-1,
              _deviceState == DEVSTATE_FAILED ? F("OFFLINE") : F(""));
  }

  uint8_t _i2cAddress;
  uint8_t _numDigitalPins = 0;
  uint8_t _numAnaloguePins = 0;
>>>>>>> 2ada89f9
  byte _digitalOutBuffer[3];
  uint8_t _versionBuffer[3];
  uint8_t _majorVer = 0;
  uint8_t _minorVer = 0;
  uint8_t _patchVer = 0;
  byte* _digitalInputStates;
  byte* _analogueInputStates;
  uint8_t _digitalPinBytes = 0;
  uint8_t _analoguePinBytes = 0;
  byte _command1Buffer[1];
  byte _command2Buffer[2];
  byte _command4Buffer[4];
  byte _receive3Buffer[3];
  byte _servoBuffer[7];
  uint8_t* _analoguePinMap;

  // EX-IOExpander protocol flags
  enum {
    EXIOINIT = 0xE0,    // Flag to initialise setup procedure
    EXIORDY = 0xE1,     // Flag we have completed setup procedure, also for EX-IO to ACK setup
    EXIODPUP = 0xE2,    // Flag we're sending digital pin pullup configuration
    EXIOVER = 0xE3,     // Flag to get version
    EXIORDAN = 0xE4,    // Flag to read an analogue input
    EXIOWRD = 0xE5,     // Flag for digital write
    EXIORDD = 0xE6,     // Flag to read digital input
    EXIOENAN = 0xE7,    // Flag to enable an analogue pin
    EXIOINITA = 0xE8,   // Flag we're receiving analogue pin mappings
    EXIOPINS = 0xE9,    // Flag we're receiving pin counts for buffers
    EXIOWRAN = 0xEA,   // Flag we're sending an analogue write (PWM)
    EXIOERR = 0xEF,     // Flag we've received an error
  };
};

#endif<|MERGE_RESOLUTION|>--- conflicted
+++ resolved
@@ -49,10 +49,6 @@
  */
 class EXIOExpander : public IODevice {
 public:
-<<<<<<< HEAD
-  static void create(VPIN vpin, int nPins, I2CAddress i2cAddress, int numDigitalPins, int numAnaloguePins) {
-    if (checkNoOverlap(vpin, nPins, i2cAddress)) new EXIOExpander(vpin, nPins, i2cAddress, numDigitalPins, numAnaloguePins);
-=======
 
   enum ProfileType : uint8_t {
     Instant = 0,  // Moves immediately between positions (if duration not specified)
@@ -64,46 +60,22 @@
     NoPowerOff = 0x80, // Flag to be ORed in to suppress power off after move.
   };
 
-  static void create(VPIN vpin, int nPins, uint8_t i2cAddress) {
+  static void create(VPIN vpin, int nPins, I2CAddress i2cAddress) {
     if (checkNoOverlap(vpin, nPins, i2cAddress)) new EXIOExpander(vpin, nPins, i2cAddress);
->>>>>>> 2ada89f9
   }
 
 private:  
   // Constructor
-<<<<<<< HEAD
-  EXIOExpander(VPIN firstVpin, int nPins, I2CAddress i2cAddress, int numDigitalPins, int numAnaloguePins) {
-    _firstVpin = firstVpin;
-    _nPins = nPins;
-    _I2CAddress = i2cAddress;
-    _numDigitalPins = numDigitalPins;
-    _numAnaloguePins = numAnaloguePins;
-    _digitalPinBytes = (numDigitalPins+7)/8;
-    _analoguePinBytes = numAnaloguePins * 2;
-    _digitalInputStates=(byte*) calloc(_digitalPinBytes,1);
-    _analogueInputStates=(byte*) calloc(_analoguePinBytes,1);
-=======
-  EXIOExpander(VPIN firstVpin, int nPins, uint8_t i2cAddress) {
+  EXIOExpander(VPIN firstVpin, int nPins, I2CAddress i2cAddress) {
     _firstVpin = firstVpin;
     _nPins = nPins;
     _i2cAddress = i2cAddress;
->>>>>>> 2ada89f9
     addDevice(this);
   }
 
   void _begin() {
     // Initialise EX-IOExander device
     I2CManager.begin();
-<<<<<<< HEAD
-    if (I2CManager.exists(_I2CAddress)) {
-      _digitalOutBuffer[0] = EXIOINIT;
-      _digitalOutBuffer[1] = _numDigitalPins;
-      _digitalOutBuffer[2] = _numAnaloguePins;
-      // Send config, if EXIORDY returned, we're good, otherwise go offline
-      I2CManager.read(_I2CAddress, _commandBuffer, 1, _digitalOutBuffer, 3);
-      if (_commandBuffer[0] != EXIORDY) {
-        DIAG(F("ERROR configuring EX-IOExpander device, I2C:%s"), _I2CAddress.toString());
-=======
     if (I2CManager.exists(_i2cAddress)) {
       _command4Buffer[0] = EXIOINIT;
       _command4Buffer[1] = _nPins;
@@ -120,8 +92,7 @@
         _analogueInputStates = (byte*) calloc(_analoguePinBytes, 1);
         _analoguePinMap = (uint8_t*) calloc(_numAnaloguePins, 1);
       } else {
-        DIAG(F("ERROR configuring EX-IOExpander device, I2C:x%x"), _i2cAddress);
->>>>>>> 2ada89f9
+        DIAG(F("ERROR configuring EX-IOExpander device, I2C:%s"), _i2cAddress.toString());
         _deviceState = DEVSTATE_FAILED;
         return;
       }
@@ -129,14 +100,8 @@
       _command1Buffer[0] = EXIOINITA;
       I2CManager.read(_i2cAddress, _analoguePinMap, _numAnaloguePins, _command1Buffer, 1);
       // Attempt to get version, if we don't get it, we don't care, don't go offline
-<<<<<<< HEAD
-      // Using digital in buffer in reverse to save RAM
-      _commandBuffer[0] = EXIOVER;
-      I2CManager.read(_I2CAddress, _versionBuffer, 3, _commandBuffer, 1);
-=======
       _command1Buffer[0] = EXIOVER;
       I2CManager.read(_i2cAddress, _versionBuffer, 3, _command1Buffer, 1);
->>>>>>> 2ada89f9
       _majorVer = _versionBuffer[0];
       _minorVer = _versionBuffer[1];
       _patchVer = _versionBuffer[2];
@@ -170,16 +135,6 @@
     } else {
       return false;
     }
-<<<<<<< HEAD
-    bool pullup = params[0];
-    int pin = vpin - _firstVpin;
-    _digitalOutBuffer[0] = EXIODPUP;
-    _digitalOutBuffer[1] = pin;
-    _digitalOutBuffer[2] = pullup;
-    I2CManager.write(_I2CAddress, _digitalOutBuffer, 3);
-    return true;
-=======
->>>>>>> 2ada89f9
   }
 
   // Analogue input pin configuration, used to enable on EX-IOExpander device
@@ -194,31 +149,17 @@
       DIAG(F("Vpin %d cannot be used as an analogue input pin"), (int)vpin);
       return false;
     }
-<<<<<<< HEAD
-    int pin = vpin - _firstVpin;
-    _analogueOutBuffer[0] = EXIOENAN;
-    _analogueOutBuffer[1] = pin;
-    I2CManager.write(_I2CAddress, _analogueOutBuffer, 2);
-=======
->>>>>>> 2ada89f9
     return true;
   }
 
   // Main loop, collect both digital and analogue pin states continuously (faster sensor/input reads)
   void _loop(unsigned long currentMicros) override {
     (void)currentMicros; // remove warning
-<<<<<<< HEAD
-    _commandBuffer[0] = EXIORDD;
-    I2CManager.read(_I2CAddress, _digitalInputStates, _digitalPinBytes, _commandBuffer, 1);
-    _commandBuffer[0] = EXIORDAN;
-    I2CManager.read(_I2CAddress, _analogueInputStates, _analoguePinBytes, _commandBuffer, 1);
-=======
     if (_deviceState == DEVSTATE_FAILED) return;
     _command1Buffer[0] = EXIORDD;
     I2CManager.read(_i2cAddress, _digitalInputStates, _digitalPinBytes, _command1Buffer, 1);
     _command1Buffer[0] = EXIORDAN;
     I2CManager.read(_i2cAddress, _analogueInputStates, _analoguePinBytes, _command1Buffer, 1);
->>>>>>> 2ada89f9
   }
 
   // Obtain the correct analogue input value
@@ -250,14 +191,10 @@
     _digitalOutBuffer[0] = EXIOWRD;
     _digitalOutBuffer[1] = pin;
     _digitalOutBuffer[2] = value;
-<<<<<<< HEAD
-    I2CManager.write(_I2CAddress, _digitalOutBuffer, 3);
-=======
     I2CManager.read(_i2cAddress, _command1Buffer, 1, _digitalOutBuffer, 3);
     if (_command1Buffer[0] != EXIORDY) {
       DIAG(F("Vpin %d cannot be used as a digital output pin"), (int)vpin);
     }
->>>>>>> 2ada89f9
   }
 
   void _writeAnalogue(VPIN vpin, int value, uint8_t profile, uint16_t duration) override {
@@ -278,31 +215,18 @@
     if (_command1Buffer[0] != EXIORDY) {
       DIAG(F("Vpin %d cannot be used as a servo/PWM pin"), (int)vpin);
     }
-<<<<<<< HEAD
-    DIAG(F("EX-IOExpander I2C:%s v%d.%d.%d: %d Digital Vpins %d-%d, %d Analogue Vpins %d-%d %S"),
-              _I2CAddress.toString(), _majorVer, _minorVer, _patchVer,
-              _numDigitalPins, _firstVpin, _firstVpin + _numDigitalPins - 1,
-              _numAnaloguePins, _firstAnalogue, _lastAnalogue,
-              _deviceState == DEVSTATE_FAILED ? F("OFFLINE") : F(""));
-  }
-
-  uint8_t _numDigitalPins;
-  uint8_t _numAnaloguePins;
-  byte _analogueOutBuffer[2];
-=======
   }
 
   void _display() override {
-    DIAG(F("EX-IOExpander I2C:x%x v%d.%d.%d Vpins %d-%d %S"),
-              _i2cAddress, _majorVer, _minorVer, _patchVer,
+    DIAG(F("EX-IOExpander I2C:%s v%d.%d.%d Vpins %d-%d %S"),
+              _i2cAddress.toString(), _majorVer, _minorVer, _patchVer,
               (int)_firstVpin, (int)_firstVpin+_nPins-1,
               _deviceState == DEVSTATE_FAILED ? F("OFFLINE") : F(""));
   }
 
-  uint8_t _i2cAddress;
+  I2CAddress _i2cAddress;
   uint8_t _numDigitalPins = 0;
   uint8_t _numAnaloguePins = 0;
->>>>>>> 2ada89f9
   byte _digitalOutBuffer[3];
   uint8_t _versionBuffer[3];
   uint8_t _majorVer = 0;
