; PlatformIO Project Configuration File
;
;   Build options: build flags, source filter
;   Upload options: custom upload port, speed and extra flags
;   Library options: dependencies, extra library storages
;   Advanced options: extra scripting
;
; Please visit documentation for the other options and examples
; https://docs.platformio.org/page/projectconf.html

[platformio]
default_envs = 
	mega2560
	uno
	mega328
	unowifiR2
	nano
	samd21-dev-usb
	samd21-zero-usb
src_dir = .
include_dir = .

[env]
build_flags = -Wall -Wextra

[env:samd21-dev-usb]
platform = atmelsam
board = sparkfun_samd21_dev_usb
framework = arduino
upload_protocol = sam-ba
<<<<<<< HEAD
=======
lib_deps = 
	${env.lib_deps}
monitor_speed = 115200
monitor_flags = --echo
build_flags = -std=c++17 -DI2C_USE_WIRE -DDISABLE_EEPROM

[env:samd21-zero-usb]
platform = atmelsam
board = zeroUSB
framework = arduino
upload_protocol = sam-ba
lib_deps = 
	${env.lib_deps}
monitor_speed = 115200
monitor_flags = --echo
build_flags = -std=c++17 -DI2C_USE_WIRE -DDISABLE_EEPROM

[env:samc21-firebox]
platform = atmelsam
board = firebox
framework = arduino
upload_protocol = atmel-ice
>>>>>>> 44b21fd9
lib_deps = 
	${env.lib_deps}
	SparkFun External EEPROM Arduino Library
monitor_speed = 115200
monitor_flags = --echo
<<<<<<< HEAD
build_flags = -std=c++17
=======
build_flags = -std=c++17 -DI2C_USE_WIRE -DDISABLE_EEPROM
>>>>>>> 44b21fd9

[env:mega2560-debug]
platform = atmelavr
board = megaatmega2560
framework = arduino
lib_deps = 
	${env.lib_deps}
	arduino-libraries/Ethernet
	SPI
monitor_speed = 115200
monitor_flags = --echo
build_flags = -DDIAG_IO -DDIAG_LOOPTIMES

[env:mega2560-no-HAL]
platform = atmelavr
board = megaatmega2560
framework = arduino
lib_deps = 
	${env.lib_deps}
	arduino-libraries/Ethernet
	SPI
monitor_speed = 115200
monitor_flags = --echo
build_flags = -DIO_NO_HAL

[env:mega2560-I2C-wire]
platform = atmelavr
board = megaatmega2560
framework = arduino
lib_deps = 
	${env.lib_deps}
	arduino-libraries/Ethernet
	SPI
monitor_speed = 115200
monitor_flags = --echo
build_flags = -DI2C_USE_WIRE

[env:mega2560]
platform = atmelavr
board = megaatmega2560
framework = arduino
lib_deps = 
	${env.lib_deps}
	arduino-libraries/Ethernet
	SPI
monitor_speed = 115200
monitor_flags = --echo

[env:mega328]
platform = atmelavr
board = uno
framework = arduino
lib_deps = 
	${env.lib_deps}
	arduino-libraries/Ethernet
	SPI
monitor_speed = 115200
monitor_flags = --echo

[env:unowifiR2]
platform = atmelmegaavr
board = uno_wifi_rev2
framework = arduino
lib_deps = 
	${env.lib_deps}
	arduino-libraries/Ethernet
	SPI
monitor_speed = 115200
monitor_flags = --echo
build_flags = "-DF_CPU=16000000L -DARDUINO=10813 -DARDUINO_AVR_UNO_WIFI_DEV_ED -DARDUINO_ARCH_AVR -DESP_CH_UART -DESP_CH_UART_BR=19200"

[env:nanoevery]
platform = atmelmegaavr
board = nano_every
framework = arduino
lib_deps = 
	${env.lib_deps}
	arduino-libraries/Ethernet
	SPI
monitor_speed = 115200
monitor_flags = --echo
upload_speed = 19200
build_flags = -DDIAG_IO

[env:uno]
platform = atmelavr
board = uno
framework = arduino
lib_deps = 
	${env.lib_deps}
	arduino-libraries/Ethernet
	SPI
monitor_speed = 115200
monitor_flags = --echo

[env:nano]
platform = atmelavr
board = nanoatmega328new
board_upload.maximum_size = 32256
framework = arduino
lib_deps = 
	${env.lib_deps}
monitor_speed = 115200
monitor_flags = --echo<|MERGE_RESOLUTION|>--- conflicted
+++ resolved
@@ -28,8 +28,6 @@
 board = sparkfun_samd21_dev_usb
 framework = arduino
 upload_protocol = sam-ba
-<<<<<<< HEAD
-=======
 lib_deps = 
 	${env.lib_deps}
 monitor_speed = 115200
@@ -52,17 +50,12 @@
 board = firebox
 framework = arduino
 upload_protocol = atmel-ice
->>>>>>> 44b21fd9
 lib_deps = 
 	${env.lib_deps}
 	SparkFun External EEPROM Arduino Library
 monitor_speed = 115200
 monitor_flags = --echo
-<<<<<<< HEAD
-build_flags = -std=c++17
-=======
 build_flags = -std=c++17 -DI2C_USE_WIRE -DDISABLE_EEPROM
->>>>>>> 44b21fd9
 
 [env:mega2560-debug]
 platform = atmelavr
